--- conflicted
+++ resolved
@@ -56,10 +56,18 @@
     if config.get('general', 'image_name', fallback=None):
         image_name = config.get('general', 'image_name')
         image = read_image(image_name = image_name, image_path = image_path)
+    if config.get('general', 'image_name', fallback=None):
+        image_name = config.get('general', 'image_name')
+        image = read_image(image_name = image_name, image_path = image_path)
 
         # obtain characteristic wavelength, needed for all self-assembly applications
         char_wavelength = get_wavelength(image = image)
+        # obtain characteristic wavelength, needed for all self-assembly applications
+        char_wavelength = get_wavelength(image = image)
 
+    # retrieving .fits path (if .fits file is provided)
+    if config.get('general', 'fits_name', fallback=None):
+        fits_path = os.getcwd()+'/images/' + config.get('general', 'fits_name')
     # retrieving .fits path (if .fits file is provided)
     if config.get('general', 'fits_name', fallback=None):
         fits_path = os.getcwd()+'/images/' + config.get('general', 'fits_name')
@@ -105,11 +113,7 @@
         process_output(image = image, image_name = image_name, save_path = save_path, output_from = 'identify_defects', \
                        centroids = centroids, clusterMembers = clusterMembers, defects = defects)
 
-<<<<<<< HEAD
     #galaxy_decomposition
-=======
-    ## galaxy_decomposition
->>>>>>> 028c5ffc
     elif method == 'galaxy_decompose':
         shapelet_order = config.get('galaxy_decompose', 'shapelet_order', fallback = 'default')
         compression_order = config.get('galaxy_decompose', 'compression_order', fallback = 'default')
